package version

import (
	"fmt"
	"runtime/debug"
	"strconv"
	"strings"
)

<<<<<<< HEAD
var tag = "v4.1.97"
=======
var tag = "v4.1.101"
>>>>>>> ae2f62df

var commit = func() string {
	if info, ok := debug.ReadBuildInfo(); ok {
		for _, setting := range info.Settings {
			if setting.Key == "vcs.revision" {
				value := setting.Value
				if len(value) >= 7 {
					return value[:7]
				}
				return value
			}
		}
	}
	// Set default value for integration test.
	return "000000"
}()

// ZkVersion is commit-id of common/libzkp/impl/cargo.lock/scroll-prover and halo2, contacted by a "-"
// The default `000000-000000` is set for integration test, and will be overwritten by coordinator's & prover's actual compilations (see their Makefiles).
var ZkVersion = "000000-000000"

// Version denote the version of scroll protocol, including the l2geth, relayer, coordinator, prover, contracts and etc.
var Version = fmt.Sprintf("%s-%s-%s", tag, commit, ZkVersion)

// CheckScrollProverVersion check the "scroll-prover" version, if it's different from the local one, return false
func CheckScrollProverVersion(proverVersion string) bool {
	// note the the version is in fact in the format of "tag-commit-scroll_prover-halo2",
	// so split-by-'-' length should be 4
	remote := strings.Split(proverVersion, "-")
	if len(remote) != 4 {
		return false
	}
	local := strings.Split(Version, "-")
	if len(local) != 4 {
		return false
	}
	// compare the `scroll_prover` version
	return remote[2] == local[2]
}

// CheckScrollProverVersionTag check the "scroll-prover" version's tag, if it's too old, return false
func CheckScrollProverVersionTag(proverVersion string) bool {
	// note the the version is in fact in the format of "tag-commit-scroll_prover-halo2",
	// so split-by-'-' length should be 4
	remote := strings.Split(proverVersion, "-")
	if len(remote) != 4 {
		return false
	}
	remoteTagNums := strings.Split(strings.TrimPrefix(remote[0], "v"), ".")
	if len(remoteTagNums) != 3 {
		return false
	}
	remoteTagMajor, err := strconv.Atoi(remoteTagNums[0])
	if err != nil {
		return false
	}
	remoteTagMinor, err := strconv.Atoi(remoteTagNums[1])
	if err != nil {
		return false
	}
	remoteTagPatch, err := strconv.Atoi(remoteTagNums[2])
	if err != nil {
		return false
	}
	if remoteTagMajor != 4 {
		return false
	}
	if remoteTagMinor != 1 {
		return false
	}
	if remoteTagPatch < 96 {
		return false
	}
	return true
}<|MERGE_RESOLUTION|>--- conflicted
+++ resolved
@@ -7,11 +7,7 @@
 	"strings"
 )
 
-<<<<<<< HEAD
-var tag = "v4.1.97"
-=======
 var tag = "v4.1.101"
->>>>>>> ae2f62df
 
 var commit = func() string {
 	if info, ok := debug.ReadBuildInfo(); ok {
