--- conflicted
+++ resolved
@@ -5,11 +5,7 @@
 	"runtime/debug"
 )
 
-<<<<<<< HEAD
-var tag = "alpha-v1.12"
-=======
-var tag = "alpha-v1.13"
->>>>>>> ddad2552
+var tag = "alpha-v1.14"
 
 var commit = func() string {
 	if info, ok := debug.ReadBuildInfo(); ok {
