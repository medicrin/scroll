--- conflicted
+++ resolved
@@ -7,11 +7,7 @@
 	"strings"
 )
 
-<<<<<<< HEAD
-var tag = "v4.1.102"
-=======
 var tag = "v4.1.109"
->>>>>>> 7d506993
 
 var commit = func() string {
 	if info, ok := debug.ReadBuildInfo(); ok {
