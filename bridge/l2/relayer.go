package l2

import (
	"context"
	"errors"
	"fmt"
	"math/big"
	"runtime"
	"sync"
	"time"

	// not sure if this will make problems when relay with l1geth

	"github.com/scroll-tech/go-ethereum/accounts/abi"
	"github.com/scroll-tech/go-ethereum/common"
	"github.com/scroll-tech/go-ethereum/log"
	"golang.org/x/sync/errgroup"
	"modernc.org/mathutil"

	"scroll-tech/database"
	"scroll-tech/database/orm"

	bridge_abi "scroll-tech/bridge/abi"
	"scroll-tech/bridge/config"
	"scroll-tech/bridge/sender"
	"scroll-tech/bridge/utils"
)

// Layer2Relayer is responsible for
//  1. Committing and finalizing L2 blocks on L1
//  2. Relaying messages from L2 to L1
//
// Actions are triggered by new head from layer 1 geth node.
// @todo It's better to be triggered by watcher.
type Layer2Relayer struct {
	ctx context.Context

	db  database.OrmFactory
	cfg *config.RelayerConfig

	messageSender  *sender.Sender
	l1MessengerABI *abi.ABI

	rollupSender *sender.Sender
	l1RollupABI  *abi.ABI

	stopCh chan struct{}
}

// NewLayer2Relayer will return a new instance of Layer2RelayerClient
func NewLayer2Relayer(ctx context.Context, db database.OrmFactory, cfg *config.RelayerConfig) (*Layer2Relayer, error) {
	// @todo use different sender for relayer, block commit and proof finalize
	messageSender, err := sender.NewSender(ctx, cfg.SenderConfig, cfg.MessageSenderPrivateKeys)
	if err != nil {
		log.Error("Failed to create messenger sender", "err", err)
		return nil, err
	}

	rollupSender, err := sender.NewSender(ctx, cfg.SenderConfig, cfg.RollupSenderPrivateKeys)
	if err != nil {
		log.Error("Failed to create rollup sender", "err", err)
		return nil, err
	}

	return &Layer2Relayer{
		ctx:            ctx,
		db:             db,
		messageSender:  messageSender,
		l1MessengerABI: bridge_abi.L1MessengerMetaABI,
		rollupSender:   rollupSender,
		l1RollupABI:    bridge_abi.RollupMetaABI,
		cfg:            cfg,
		stopCh:         make(chan struct{}),
	}, nil
}

const processMsgLimit = 100

// ProcessSavedEvents relays saved un-processed cross-domain transactions to desired blockchain
func (r *Layer2Relayer) ProcessSavedEvents() {
	batch, err := r.db.GetLatestFinalizedBatch()
	if err != nil {
		log.Error("GetLatestFinalizedBatch failed", "err", err)
		return
	}

	// msgs are sorted by nonce in increasing order
	msgs, err := r.db.GetL2Messages(
		map[string]interface{}{"status": orm.MsgPending},
		fmt.Sprintf("AND height<=%d", batch.EndBlockNumber),
		fmt.Sprintf("ORDER BY nonce ASC LIMIT %d", processMsgLimit),
	)

	if err != nil {
		log.Error("Failed to fetch unprocessed L2 messages", "err", err)
		return
	}

	// process messages in batches
	batchSize := mathutil.Min((runtime.GOMAXPROCS(0)+1)/2, r.messageSender.NumberOfAccounts())
	for size := 0; len(msgs) > 0; msgs = msgs[size:] {
		if size = len(msgs); size > batchSize {
			size = batchSize
		}
		var g errgroup.Group
		for _, msg := range msgs[:size] {
			msg := msg
			g.Go(func() error {
				return r.processSavedEvent(msg, batch.Index)
			})
		}
		if err := g.Wait(); err != nil {
			if !errors.Is(err, sender.ErrNoAvailableAccount) {
				log.Error("failed to process l2 saved event", "err", err)
			}
			return
		}
	}
}

func (r *Layer2Relayer) processSavedEvent(msg *orm.L2Message, index uint64) error {
	// @todo fetch merkle proof from l2geth
	log.Info("Processing L2 Message", "msg.nonce", msg.Nonce, "msg.height", msg.Height)

	proof := bridge_abi.IL1ScrollMessengerL2MessageProof{
		BlockHeight: big.NewInt(int64(msg.Height)),
		BatchIndex:  big.NewInt(0).SetUint64(index),
		MerkleProof: make([]byte, 0),
	}
	from := common.HexToAddress(msg.Sender)
	target := common.HexToAddress(msg.Target)
	value, ok := big.NewInt(0).SetString(msg.Value, 10)
	if !ok {
		// @todo maybe panic?
		log.Error("Failed to parse message value", "msg.nonce", msg.Nonce, "msg.height", msg.Height)
		// TODO: need to skip this message by changing its status to MsgError
	}
	fee, _ := big.NewInt(0).SetString(msg.Fee, 10)
	deadline := big.NewInt(int64(msg.Deadline))
	msgNonce := big.NewInt(int64(msg.Nonce))
	calldata := common.Hex2Bytes(msg.Calldata)
	data, err := r.l1MessengerABI.Pack("relayMessageWithProof", from, target, value, fee, deadline, msgNonce, calldata, proof)
	if err != nil {
		log.Error("Failed to pack relayMessageWithProof", "msg.nonce", msg.Nonce, "err", err)
		// TODO: need to skip this message by changing its status to MsgError
		return err
	}

	hash, err := r.messageSender.SendTransaction(&confirmMsg{TxType: "MessageRelay", ID: msg.MsgHash}, &r.cfg.MessengerContractAddress, big.NewInt(0), data)
	if err != nil && err.Error() == "execution reverted: Message expired" {
		return r.db.UpdateLayer2Status(r.ctx, msg.MsgHash, orm.MsgExpired)
	}
	if err != nil && err.Error() == "execution reverted: Message successfully executed" {
		return r.db.UpdateLayer2Status(r.ctx, msg.MsgHash, orm.MsgConfirmed)
	}
	if err != nil {
		if !errors.Is(err, sender.ErrNoAvailableAccount) {
			log.Error("Failed to send relayMessageWithProof tx to layer1 ", "msg.height", msg.Height, "msg.MsgHash", msg.MsgHash, "err", err)
		}
		return err
	}
	log.Info("relayMessageWithProof to layer1", "msgHash", msg.MsgHash, "txhash", hash.String())

	// save status in db
	// @todo handle db error
	err = r.db.UpdateLayer2StatusAndLayer1Hash(r.ctx, msg.MsgHash, orm.MsgSubmitted, hash.String())
	if err != nil {
		log.Error("UpdateLayer2StatusAndLayer1Hash failed", "msgHash", msg.MsgHash, "err", err)
		return err
	}
	return nil
}

// ProcessPendingBatches submit batch data to layer 1 rollup contract
func (r *Layer2Relayer) ProcessPendingBatches() {
	// batches are sorted by batch index in increasing order
	batchesInDB, err := r.db.GetPendingBatches(1)
	if err != nil {
		log.Error("Failed to fetch pending L2 batches", "err", err)
		return
	}
	if len(batchesInDB) == 0 {
		return
	}
	id := batchesInDB[0]
	// @todo add support to relay multiple batches

	batches, err := r.db.GetBlockBatches(map[string]interface{}{"id": id})
	if err != nil || len(batches) == 0 {
		log.Error("Failed to GetBlockBatches", "batch_id", id, "err", err)
		return
	}
	batch := batches[0]

	traces, err := r.db.GetBlockTraces(map[string]interface{}{"batch_id": id}, "ORDER BY number ASC")
	if err != nil || len(traces) == 0 {
		log.Error("Failed to GetBlockTraces", "batch_id", id, "err", err)
		return
	}

	layer2Batch := &bridge_abi.IZKRollupLayer2Batch{
		BatchIndex: batch.Index,
		ParentHash: common.HexToHash(batch.ParentHash),
		Blocks:     make([]bridge_abi.IZKRollupLayer2BlockHeader, len(traces)),
	}

	parentHash := common.HexToHash(batch.ParentHash)
	for i, trace := range traces {
		layer2Batch.Blocks[i] = bridge_abi.IZKRollupLayer2BlockHeader{
			BlockHash:   trace.Header.Hash(),
			ParentHash:  parentHash,
			BaseFee:     trace.Header.BaseFee,
			StateRoot:   trace.StorageTrace.RootAfter,
			BlockHeight: trace.Header.Number.Uint64(),
			GasUsed:     0,
			Timestamp:   trace.Header.Time,
			ExtraData:   make([]byte, 0),
			Txs:         make([]bridge_abi.IZKRollupLayer2Transaction, len(trace.Transactions)),
		}
		for j, tx := range trace.Transactions {
			layer2Batch.Blocks[i].Txs[j] = bridge_abi.IZKRollupLayer2Transaction{
				Caller:   tx.From,
				Nonce:    tx.Nonce,
				Gas:      tx.Gas,
				GasPrice: tx.GasPrice.ToInt(),
				Value:    tx.Value.ToInt(),
				Data:     common.Hex2Bytes(tx.Data),
				R:        tx.R.ToInt(),
				S:        tx.S.ToInt(),
				V:        tx.V.ToInt().Uint64(),
			}
			if tx.To != nil {
				layer2Batch.Blocks[i].Txs[j].Target = *tx.To
			}
			layer2Batch.Blocks[i].GasUsed += trace.ExecutionResults[j].Gas
		}

		// for next iteration
		parentHash = layer2Batch.Blocks[i].BlockHash
	}

	data, err := r.l1RollupABI.Pack("commitBatch", layer2Batch)
	if err != nil {
		log.Error("Failed to pack commitBatch", "id", id, "index", batch.Index, "err", err)
		return
	}

	// add suffix `-commit` to avoid duplication with finalize tx in unit tests
	hash, err := r.rollupSender.SendTransaction(&confirmMsg{TxType: "BatchCommitment", ID: id}, &r.cfg.RollupContractAddress, big.NewInt(0), data)
	if err != nil {
		if !errors.Is(err, sender.ErrNoAvailableAccount) {
			log.Error("Failed to send commitBatch tx to layer1 ", "id", id, "index", batch.Index, "err", err)
		}
		return
	}
	log.Info("commitBatch in layer1", "batch_id", id, "index", batch.Index, "hash", hash)

	// record and sync with db, @todo handle db error
	err = r.db.UpdateCommitTxHashAndRollupStatus(r.ctx, id, hash.String(), orm.RollupCommitting)
	if err != nil {
		log.Error("UpdateCommitTxHashAndRollupStatus failed", "id", id, "index", batch.Index, "err", err)
	}
}

// ProcessCommittedBatches submit proof to layer 1 rollup contract
func (r *Layer2Relayer) ProcessCommittedBatches() {
	// set skipped batches in a single db operation
	if count, err := r.db.UpdateSkippedBatches(); err != nil {
		log.Error("UpdateSkippedBatches failed", "err", err)
		// continue anyway
	} else if count > 0 {
		log.Info("Skipping batches", "count", count)
	}

	// batches are sorted by batch index in increasing order
	batches, err := r.db.GetCommittedBatches(1)
	if err != nil {
		log.Error("Failed to fetch committed L2 batches", "err", err)
		return
	}
	if len(batches) == 0 {
		return
	}
	id := batches[0]
	// @todo add support to relay multiple batches

	status, err := r.db.GetProvingStatusByID(id)
	if err != nil {
		log.Error("GetProvingStatusByID failed", "id", id, "err", err)
		return
	}

	switch status {
	case orm.ProvingTaskUnassigned, orm.ProvingTaskAssigned:
		// The proof for this block is not ready yet.
		return

	case orm.ProvingTaskProved:
		// It's an intermediate state. The roller manager received the proof but has not verified
		// the proof yet. We don't roll up the proof until it's verified.
		return

	case orm.ProvingTaskFailed, orm.ProvingTaskSkipped:
		// note: this is covered by UpdateSkippedBatches, but we keep it for completeness's sake

		if err = r.db.UpdateRollupStatus(r.ctx, id, orm.RollupFinalizationSkipped); err != nil {
			log.Warn("UpdateRollupStatus failed", "id", id, "err", err)
		}

	case orm.ProvingTaskVerified:
		log.Info("Start to roll up zk proof", "id", id)
		success := false

		defer func() {
			// TODO: need to revisit this and have a more fine-grained error handling
			if !success {
				log.Info("Failed to upload the proof, change rollup status to FinalizationSkipped", "id", id)
				if err = r.db.UpdateRollupStatus(r.ctx, id, orm.RollupFinalizationSkipped); err != nil {
					log.Warn("UpdateRollupStatus failed", "id", id, "err", err)
				}
			}
		}()

		proofBuffer, instanceBuffer, err := r.db.GetVerifiedProofAndInstanceByID(id)
		if err != nil {
			log.Warn("fetch get proof by id failed", "id", id, "err", err)
			return
		}
		if proofBuffer == nil || instanceBuffer == nil {
			log.Warn("proof or instance not ready", "id", id)
			return
		}
		if len(proofBuffer)%32 != 0 {
			log.Error("proof buffer has wrong length", "id", id, "length", len(proofBuffer))
			return
		}
		if len(instanceBuffer)%32 != 0 {
			log.Warn("instance buffer has wrong length", "id", id, "length", len(instanceBuffer))
			return
		}

		proof := utils.BufferToUint256Le(proofBuffer)
		instance := utils.BufferToUint256Le(instanceBuffer)
		data, err := r.l1RollupABI.Pack("finalizeBatchWithProof", common.HexToHash(id), proof, instance)
		if err != nil {
			log.Error("Pack finalizeBatchWithProof failed", "err", err)
			return
		}

		// add suffix `-finalize` to avoid duplication with commit tx in unit tests
		txHash, err := r.rollupSender.SendTransaction(&confirmMsg{TxType: "ProofFinalization", ID: id}, &r.cfg.RollupContractAddress, big.NewInt(0), data)
		hash := &txHash
		if err != nil {
			if !errors.Is(err, sender.ErrNoAvailableAccount) {
				log.Error("finalizeBatchWithProof in layer1 failed", "id", id, "err", err)
			}
			return
		}
		log.Info("finalizeBatchWithProof in layer1", "batch_id", id, "hash", hash)

		// record and sync with db, @todo handle db error
		err = r.db.UpdateFinalizeTxHashAndRollupStatus(r.ctx, id, hash.String(), orm.RollupFinalizing)
		if err != nil {
			log.Warn("UpdateFinalizeTxHashAndRollupStatus failed", "batch_id", id, "err", err)
		}
		success = true

	default:
		log.Error("encounter unreachable case in ProcessCommittedBatches",
			"block_status", status,
		)
	}
}

// Start the relayer process
func (r *Layer2Relayer) Start() {
	loop := func(ctx context.Context, f func()) {
		ticker := time.NewTicker(time.Second)
		defer ticker.Stop()

		for {
			select {
<<<<<<< HEAD
			case <-ticker.C:
				var wg = sync.WaitGroup{}
				wg.Add(3)
				go r.ProcessSavedEvents(&wg)
				go r.ProcessPendingBatches(&wg)
				go r.ProcessCommittedBatches(&wg)
				wg.Wait()
			case confirmation := <-r.messageSender.ConfirmChan():
				r.handleConfirmation(confirmation)
			case confirmation := <-r.rollupSender.ConfirmChan():
				r.handleConfirmation(confirmation)
			case <-r.stopCh:
=======
			case <-ctx.Done():
>>>>>>> d9bc0842
				return
			case <-ticker.C:
				f()
			}
		}
	}

	go func() {
		ctx, cancel := context.WithCancel(r.ctx)

		go loop(ctx, r.ProcessSavedEvents)
		go loop(ctx, r.ProcessPendingBatches)
		go loop(ctx, r.ProcessCommittedBatches)

		go func(ctx context.Context) {
			for {
				select {
				case <-ctx.Done():
					return
				case confirmation := <-r.messageCh:
					r.handleConfirmation(confirmation)
				case confirmation := <-r.rollupCh:
					r.handleConfirmation(confirmation)
				}
			}
		}(ctx)

		<-r.stopCh
		cancel()
	}()
}

// Stop the relayer module, for a graceful shutdown.
func (r *Layer2Relayer) Stop() {
	close(r.stopCh)
}

type confirmMsg struct {
	TxType string
	ID     string
}

func (r *Layer2Relayer) handleConfirmation(confirmation *sender.Confirmation) {
	if !confirmation.IsSuccessful {
		log.Warn("transaction confirmed but failed in layer1", "confirmation", confirmation)
		return
	}
	msg, _ := confirmation.Msg.(*confirmMsg)
	transactionType := msg.TxType
	switch transactionType {
	case "MessageRelay":
		err := r.db.UpdateLayer2StatusAndLayer1Hash(r.ctx, msg.ID, orm.MsgConfirmed, confirmation.TxHash.String())
		if err != nil {
			log.Warn("UpdateLayer2StatusAndLayer1Hash failed", "msgHash", msg.ID, "err", err)
		}
	case "BatchCommitment":
		err := r.db.UpdateCommitTxHashAndRollupStatus(r.ctx, msg.ID, confirmation.TxHash.String(), orm.RollupCommitted)
		if err != nil {
			log.Warn("UpdateCommitTxHashAndRollupStatus failed", "batch_id", msg.ID, "err", err)
		}
	case "ProofFinalization":
		// @todo handle db error
		err := r.db.UpdateFinalizeTxHashAndRollupStatus(r.ctx, msg.ID, confirmation.TxHash.String(), orm.RollupFinalized)
		if err != nil {
			log.Warn("UpdateFinalizeTxHashAndRollupStatus failed", "batch_id", msg.ID, "err", err)
		}
	}
	log.Info("transaction confirmed in layer1", "type", transactionType, "confirmation", confirmation)
}<|MERGE_RESOLUTION|>--- conflicted
+++ resolved
@@ -380,7 +380,6 @@
 
 		for {
 			select {
-<<<<<<< HEAD
 			case <-ticker.C:
 				var wg = sync.WaitGroup{}
 				wg.Add(3)
@@ -393,9 +392,6 @@
 			case confirmation := <-r.rollupSender.ConfirmChan():
 				r.handleConfirmation(confirmation)
 			case <-r.stopCh:
-=======
-			case <-ctx.Done():
->>>>>>> d9bc0842
 				return
 			case <-ticker.C:
 				f()
