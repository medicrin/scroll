--- conflicted
+++ resolved
@@ -14,23 +14,12 @@
 	cp -r ../common/zkp/lib ./core/prover/
 
 roller: ## Build the Roller instance.
-<<<<<<< HEAD
-	cd ../common/zkp/rust && cargo build --release && cp ./target/release/libzkp.a ../lib/
-	cp -r ../common/zkp/lib ./core/prover/
-	GOBIN=$(PWD)/build/bin go build -ldflags "-X core.ZK_VERSION=${ZK_VERSION}" -o $(PWD)/build/bin/roller ./cmd
-
-gpu-roller: ## Build the GPU Roller instance.
-	cd ../common/zkp/rust && cargo build --release && cp ./target/release/libzkp.a ../lib/
-	cp -r ../common/zkp/lib ./core/prover/
-	GOBIN=$(PWD)/build/bin go build -ldflags "-X core.ZK_VERSION=${ZK_VERSION}" -tags gpu -o $(PWD)/build/bin/roller ./cmd
-=======
 	cd core/prover/rust && cargo build --release && cp target/release/libprover.a ../lib/
 	GOBIN=$(PWD)/build/bin go build -ldflags "-X scroll-tech/roller/core.ZK_VERSION=${ZK_VERSION}" -o $(PWD)/build/bin/roller ./cmd
 
 gpu-roller: ## Build the GPU Roller instance.
 	cd core/prover/rust && cargo build --release && cp target/release/libprover.a ../lib/
 	GOBIN=$(PWD)/build/bin go build -ldflags "-X scroll-tech/roller/core.ZK_VERSION=${ZK_VERSION}" -tags gpu -o $(PWD)/build/bin/roller ./cmd
->>>>>>> a87c5608
 
 test-prover:
 	go test -timeout 0 -v ./core/prover
