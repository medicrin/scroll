--- conflicted
+++ resolved
@@ -29,13 +29,6 @@
 }
 
 func TestFFI(t *testing.T) {
-<<<<<<< HEAD
-=======
-	if os.Getenv("TEST_FFI") != "true" {
-		t.Skip("Skipping testing FFI")
-	}
-
->>>>>>> f2084fff
 	as := assert.New(t)
 	cfg := &config.ProverConfig{
 		MockMode:   false,
