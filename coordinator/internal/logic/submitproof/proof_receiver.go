--- conflicted
+++ resolved
@@ -38,19 +38,16 @@
 	ErrValidatorFailureProofMsgStatusNotOk = errors.New("validator failure proof msg status not ok")
 	// ErrValidatorFailureProverTaskEmpty get none prover task
 	ErrValidatorFailureProverTaskEmpty = errors.New("validator failure get none prover task for the proof")
-<<<<<<< HEAD
 	// ErrValidatorFailureProverInfoHasProofValid proof is vaild
 	ErrValidatorFailureProverInfoHasProofValid = errors.New("validator failure prover task info has proof valid")
 	// ErrInvalidProverVersion means prover version is invalid.
 	ErrInvalidProverVersion = errors.New("prover version invalid")
-=======
 	// ErrValidatorFailureProverTaskCannotSubmitTwice prove task can not submit proof twice
 	ErrValidatorFailureProverTaskCannotSubmitTwice = errors.New("validator failure prove task cannot submit proof twice")
 	// ErrValidatorFailureProofTimeout the submit proof is timeout
 	ErrValidatorFailureProofTimeout = errors.New("validator failure submit proof timeout")
 	// ErrValidatorFailureTaskHaveVerifiedSuccess have proved success and verified success
 	ErrValidatorFailureTaskHaveVerifiedSuccess = errors.New("validator failure chunk/batch have proved and verified success")
->>>>>>> 244e5e91
 )
 
 // ProofReceiverLogic the proof receiver logic
@@ -345,8 +342,7 @@
 	if len(proofBytes) == 0 || marshalErr != nil {
 		return fmt.Errorf("updateProverTaskProof marshal proof error:%w", marshalErr)
 	}
-<<<<<<< HEAD
-	return false
+	return m.proverTaskOrm.UpdateProverTaskProof(ctx, proofMsg.Type, proofMsg.ID, pk, proofBytes)
 }
 
 func (m *ProofReceiverLogic) verifyChunkProof(c *gin.Context, proof *message.ChunkProof) (bool, error) {
@@ -371,7 +367,4 @@
 		return m.oldVerifier.VerifyBatchProof(proof)
 	}
 	return false, ErrInvalidProverVersion
-=======
-	return m.proverTaskOrm.UpdateProverTaskProof(ctx, proofMsg.Type, proofMsg.ID, pk, proofBytes)
->>>>>>> 244e5e91
 }