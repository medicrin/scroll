--- conflicted
+++ resolved
@@ -66,28 +66,7 @@
 		return nil, fmt.Errorf("failed to get unassigned batch proving tasks, error:%w", err)
 	}
 
-<<<<<<< HEAD
 	log.Info("start batch proof generation session", "id", batchTask.Hash, "public key", taskCtx.PublicKey, "prover name", taskCtx.ProverName)
-=======
-	if len(batchTasks) == 0 {
-		return nil, nil
-	}
-
-	if len(batchTasks) != 1 {
-		log.Error("get unassigned batch proving task len not 1", "length", len(batchTasks), "batch tasks", batchTasks)
-		return nil, ErrCoordinatorInternalFailure
-	}
-
-	batchTask := batchTasks[0]
-	log.Info("start batch proof generation session", "id", batchTask.Hash, "public key", publicKey, "prover name", proverName)
-
-	if !bp.checkAttemptsExceeded(batchTask.Hash, message.ProofTypeBatch) {
-		bp.batchAttemptsExceedTotal.Inc()
-		// TODO: retry fetching unassigned batch proving task
-		log.Error("batch task proving attempts reach the maximum", "hash", batchTask.Hash)
-		return nil, nil
-	}
->>>>>>> 7bd9d274
 
 	proverTask := orm.ProverTask{
 		TaskID:          batchTask.Hash,
@@ -104,12 +83,8 @@
 	// Store session info.
 	if err = bp.proverTaskOrm.InsertProverTask(ctx, &proverTask); err != nil {
 		bp.recoverProvingStatus(ctx, batchTask)
-<<<<<<< HEAD
-		return nil, fmt.Errorf("insert prover task info fail, task id:%s, public key:%s, err:%w", batchTask.Hash, taskCtx.PublicKey, err)
-=======
-		log.Error("insert batch prover task info fail", "taskID", batchTask.Hash, "publicKey", publicKey, "err", err)
+		log.Error("insert batch prover task info fail", "taskID", batchTask.Hash, "publicKey", taskCtx.PublicKey, "err", err)
 		return nil, ErrCoordinatorInternalFailure
->>>>>>> 7bd9d274
 	}
 
 	taskMsg, err := bp.formatProverTask(ctx, &proverTask)
